--- conflicted
+++ resolved
@@ -1,18 +1,11 @@
-<<<<<<< HEAD
 import os
 import sys
-from unittest.mock import MagicMock, Mock
-=======
+import tempfile
+from typing import Generator
+from unittest.mock import MagicMock, Mock, patch
+
 import pytest
-from unittest.mock import Mock, MagicMock, patch
-import sys
-import os
-import tempfile
 from fastapi.testclient import TestClient
-from typing import Generator
->>>>>>> 9bff363b
-
-import pytest
 
 sys.path.insert(0, os.path.join(os.path.dirname(__file__), ".."))
 
